--- conflicted
+++ resolved
@@ -176,11 +176,7 @@
         // consecutive calls are merged into one
         match stack.pop_front() {
             None => Ok(stack),
-<<<<<<< HEAD
             Some(x) => Self::simplify_stack([x].into(), stack),
-=======
-            Some(x) => Ok(Self::simplify_stack(VecDeque::from([x]), stack)),
->>>>>>> 03c6e5ef
         }
     }
 
