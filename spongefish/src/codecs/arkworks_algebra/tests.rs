use crate::{
<<<<<<< HEAD
    ByteDomainSeparator, DefaultHash, DomainSeparator, DuplexSpongeInterface, ProofResult, Unit,
    UnitToBytes, UnitToBytesDeserialize, UnitToBytesSerialize, UnitTranscript,
=======
    ByteDomainSeparator, BytesToUnitDeserialize, BytesToUnitSerialize, DefaultHash,
    DomainSeparator, DuplexSpongeInterface, ProofResult, Unit, UnitToBytes, UnitTranscript,
>>>>>>> d944ea99
};

use ark_ff::Field;

/// Test that the algebraic hashes do use the IV generated from the IO Pattern.
fn check_iv_is_used<
    H: DuplexSpongeInterface<F>,
    F: Unit + Copy + Default + Eq + core::fmt::Debug,
>() {
    let io1 = DomainSeparator::<H, F>::new("test").squeeze(1, "out");
    let io2 = DomainSeparator::<H, F>::new("another_test").squeeze(1, "out");

    let [mut prover_state1, mut prover_state2] = [io1.to_prover_state(), io2.to_prover_state()];
    let mut c = [F::default(); 2];
    prover_state1.fill_challenge_units(&mut c[0..1]).unwrap();
    prover_state2.fill_challenge_units(&mut c[1..2]).unwrap();
    assert_ne!(c[0], c[1]);
}

#[test]
fn test_iv_is_used() {
    check_iv_is_used::<DefaultHash, u8>();
}

fn ark_domseppattern<F, H>() -> DomainSeparator<H>
where
    F: Field,
    H: DuplexSpongeInterface,
    DomainSeparator<H>: super::FieldDomainSeparator<F> + ByteDomainSeparator,
{
    use super::{ByteDomainSeparator, FieldDomainSeparator};

    DomainSeparator::new("github.com/mmaker/spongefish")
        .add_scalars(3, "com")
        .challenge_bytes(16, "chal")
        .add_bytes(16, "resp")
        .challenge_scalars(2, "chal")
}

fn test_arkworks_end_to_end<F: Field, H: DuplexSpongeInterface>() -> ProofResult<()> {
    use crate::codecs::arkworks_algebra::{
        FieldToUnitDeserialize, FieldToUnitSerialize, UnitToField,
    };
    use rand::Rng;

    let mut rng = ark_std::test_rng();
    // Generate elements for the transcript
    let (f0, f1, f2) = (F::rand(&mut rng), F::rand(&mut rng), F::rand(&mut rng));
    let mut b0 = [0; 16];
    let mut c0 = [0; 16];
    let b1: [u8; 16] = rng.gen();
    let mut f3 = [F::ZERO; 2];
    let mut g3 = [F::ZERO; 2];

    let domain_separator = ark_domseppattern::<F, H>();

    let mut prover_state = domain_separator.to_prover_state();

    prover_state.add_scalars(&[f0, f1, f2])?;
    prover_state.fill_challenge_bytes(&mut b0)?;
    prover_state.add_bytes(&b1)?;
    prover_state.fill_challenge_scalars(&mut f3)?;

    let mut verifier_state = domain_separator.to_verifier_state(prover_state.narg_string());
    let [g0, g1, g2]: [F; 3] = verifier_state.next_scalars()?;
    verifier_state.fill_challenge_bytes(&mut c0)?;
    let c1: [u8; 16] = verifier_state.next_bytes()?;
    verifier_state.fill_challenge_scalars(&mut g3)?;

    assert_eq!(f0, g0);
    assert_eq!(f1, g1);
    assert_eq!(f2, g2);
    assert_eq!(f3, g3);
    assert_eq!(b0, c0);
    assert_eq!(b1, c1);

    Ok(())
}

#[test]
fn test_squeeze_bytes_from_modp() {
    use ark_bls12_381::{Fq, Fr};
    use ark_ff::PrimeField;

    use crate::codecs::random_bytes_in_random_modp;
    let useful_bytes = random_bytes_in_random_modp(Fr::MODULUS);
    assert_eq!(useful_bytes, 127 / 8);

    let useful_bytes = random_bytes_in_random_modp(Fq::MODULUS);
    assert_eq!(useful_bytes, 253 / 8);
}

#[test]
fn test_arkworks() {
    use ark_bls12_381::{Fq2, Fr};
    type F = Fr;
    type F2 = Fq2;

    test_arkworks_end_to_end::<F, DefaultHash>().unwrap();
    test_arkworks_end_to_end::<F2, DefaultHash>().unwrap();
}<|MERGE_RESOLUTION|>--- conflicted
+++ resolved
@@ -1,11 +1,6 @@
 use crate::{
-<<<<<<< HEAD
-    ByteDomainSeparator, DefaultHash, DomainSeparator, DuplexSpongeInterface, ProofResult, Unit,
-    UnitToBytes, UnitToBytesDeserialize, UnitToBytesSerialize, UnitTranscript,
-=======
     ByteDomainSeparator, BytesToUnitDeserialize, BytesToUnitSerialize, DefaultHash,
     DomainSeparator, DuplexSpongeInterface, ProofResult, Unit, UnitToBytes, UnitTranscript,
->>>>>>> d944ea99
 };
 
 use ark_ff::Field;
