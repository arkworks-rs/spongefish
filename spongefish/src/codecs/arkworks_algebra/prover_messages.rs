--- conflicted
+++ resolved
@@ -5,13 +5,8 @@
 
 use super::{CommonFieldToUnit, CommonGroupToUnit, FieldToUnit, GroupToUnit};
 use crate::{
-<<<<<<< HEAD
-    ByteReader, ByteWriter, CommonUnitToBytes, DomainSeparatorMismatch, DuplexSpongeInterface,
-    ProofResult, ProverState, Unit, UnitTranscript, VerifierState,
-=======
     UnitToBytesDeserialize, UnitToBytesSerialize, CommonUnitToBytes, DomainSeparatorMismatch,
     DuplexSpongeInterface, ProofResult, ProverState, Unit, UnitTranscript, VerifierState,
->>>>>>> f8bc1978
 };
 
 impl<F: Field, H: DuplexSpongeInterface, R: RngCore + CryptoRng> FieldToUnit<F>
