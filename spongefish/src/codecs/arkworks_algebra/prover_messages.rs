use ark_ec::CurveGroup;
use ark_ff::{Field, Fp, FpConfig};
use ark_serialize::CanonicalSerialize;
use rand::{CryptoRng, RngCore};

use super::{CommonFieldToUnit, CommonGroupToUnit, FieldToUnitSerialize, GroupToUnitSerialize};
use crate::{
<<<<<<< HEAD
    ByteReader, ByteWriter, CommonUnitToBytes, DomainSeparatorMismatch, DuplexSpongeInterface,
    ProofResult, ProverState, Unit, UnitTranscript, VerifierState,
=======
    BytesToUnitDeserialize, BytesToUnitSerialize, CommonUnitToBytes, DomainSeparatorMismatch,
    DuplexSpongeInterface, ProofResult, ProverState, Unit, UnitTranscript, VerifierState,
>>>>>>> d944ea99
};

impl<F: Field, H: DuplexSpongeInterface, R: RngCore + CryptoRng> FieldToUnitSerialize<F>
    for ProverState<H, u8, R>
{
    fn add_scalars(&mut self, input: &[F]) -> ProofResult<()> {
        let serialized = self.public_scalars(input);
        self.narg_string.extend(serialized?);
        Ok(())
    }
}

impl<
        C: FpConfig<N>,
        H: DuplexSpongeInterface<Fp<C, N>>,
        R: RngCore + CryptoRng,
        const N: usize,
    > FieldToUnitSerialize<Fp<C, N>> for ProverState<H, Fp<C, N>, R>
{
    fn add_scalars(&mut self, input: &[Fp<C, N>]) -> ProofResult<()> {
        self.public_units(input)?;
        for i in input {
            i.serialize_compressed(&mut self.narg_string)?;
        }
        Ok(())
    }
}

impl<G, H, R> GroupToUnitSerialize<G> for ProverState<H, u8, R>
where
    G: CurveGroup,
    H: DuplexSpongeInterface,
    R: RngCore + CryptoRng,
    Self: CommonGroupToUnit<G, Repr = Vec<u8>>,
{
    fn add_points(&mut self, input: &[G]) -> ProofResult<()> {
        let serialized = self.public_points(input);
        self.narg_string.extend(serialized?);
        Ok(())
    }
}

impl<G, H, R, C: FpConfig<N>, C2: FpConfig<N>, const N: usize> GroupToUnitSerialize<G>
    for ProverState<H, Fp<C, N>, R>
where
    G: CurveGroup<BaseField = Fp<C2, N>>,
    H: DuplexSpongeInterface<Fp<C, N>>,
    R: RngCore + CryptoRng,
    Self: CommonGroupToUnit<G> + FieldToUnitSerialize<G::BaseField>,
{
    fn add_points(&mut self, input: &[G]) -> ProofResult<()> {
        self.public_points(input).map(|_| ())?;
        for i in input {
            i.serialize_compressed(&mut self.narg_string)?;
        }
        Ok(())
    }
}

impl<H, R, C, const N: usize> BytesToUnitSerialize for ProverState<H, Fp<C, N>, R>
where
    H: DuplexSpongeInterface<Fp<C, N>>,
    C: FpConfig<N>,
    R: RngCore + CryptoRng,
{
    fn add_bytes(&mut self, input: &[u8]) -> Result<(), DomainSeparatorMismatch> {
        self.public_bytes(input)?;
        self.narg_string.extend(input);
        Ok(())
    }
}

impl<H, C, const N: usize> BytesToUnitDeserialize for VerifierState<'_, H, Fp<C, N>>
where
    H: DuplexSpongeInterface<Fp<C, N>>,
    C: FpConfig<N>,
{
    fn fill_next_bytes(&mut self, input: &mut [u8]) -> Result<(), DomainSeparatorMismatch> {
        u8::read(&mut self.narg_string, input)?;
        self.public_bytes(input)
    }
}<|MERGE_RESOLUTION|>--- conflicted
+++ resolved
@@ -5,13 +5,8 @@
 
 use super::{CommonFieldToUnit, CommonGroupToUnit, FieldToUnitSerialize, GroupToUnitSerialize};
 use crate::{
-<<<<<<< HEAD
-    ByteReader, ByteWriter, CommonUnitToBytes, DomainSeparatorMismatch, DuplexSpongeInterface,
-    ProofResult, ProverState, Unit, UnitTranscript, VerifierState,
-=======
     BytesToUnitDeserialize, BytesToUnitSerialize, CommonUnitToBytes, DomainSeparatorMismatch,
     DuplexSpongeInterface, ProofResult, ProverState, Unit, UnitTranscript, VerifierState,
->>>>>>> d944ea99
 };
 
 impl<F: Field, H: DuplexSpongeInterface, R: RngCore + CryptoRng> FieldToUnitSerialize<F>
