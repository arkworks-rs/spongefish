--- conflicted
+++ resolved
@@ -55,12 +55,7 @@
 digest = "0.10.7"
 group = "0.13.0"
 hex = "0.4.3"
-<<<<<<< HEAD
-keccak = "0.1.4"
-=======
 keccak = "0.1.5"
-log = "0.4.27"
->>>>>>> d944ea99
 spongefish = { path = "spongefish" }
 pallas = "0.32"
 pasta_curves = "0.5.1"
