use super::PowStrategy;

#[derive(Clone, Copy)]
pub struct KeccakPoW {
    challenge: [u64; 4],
    threshold: u64,
    state: [u64; 25],
}

impl PowStrategy for KeccakPoW {
    fn new(challenge: [u8; 32], bits: f64) -> Self {
        let threshold = (64.0 - bits).exp2().ceil() as u64;
        Self {
            challenge: bytemuck::cast(challenge),
            threshold,
            state: [0; 25],
        }
    }

    fn check(&mut self, nonce: u64) -> bool {
        self.state[..4].copy_from_slice(&self.challenge);
        self.state[4] = nonce;
        for s in self.state.iter_mut().skip(5) {
            *s = 0;
        }
        keccak::f1600(&mut self.state);
        self.state[0] < self.threshold
    }
}

#[test]
fn test_pow_keccak() {
    use crate::{
<<<<<<< HEAD
        ByteDomainSeparator, PoWChallenge, PoWDomainSeparator, UnitToBytesDeserialize,
        UnitToBytesSerialize,
=======
        ByteDomainSeparator, BytesToUnitDeserialize, BytesToUnitSerialize, PoWChallenge,
        PoWDomainSeparator,
>>>>>>> d944ea99
    };
    use spongefish::{DefaultHash, DomainSeparator};

    const BITS: f64 = 10.0;

    let domain_separator = DomainSeparator::<DefaultHash>::new("the proof of work lottery 🎰")
        .add_bytes(1, "something")
        .challenge_pow("rolling dices");

    let mut prover = domain_separator.to_prover_state();
    prover.add_bytes(b"\0").expect("Invalid DomainSeparator");
    prover.challenge_pow::<KeccakPoW>(BITS).unwrap();

    let mut verifier = domain_separator.to_verifier_state(prover.narg_string());
    let byte = verifier.next_bytes::<1>().unwrap();
    assert_eq!(&byte, b"\0");
    verifier.challenge_pow::<KeccakPoW>(BITS).unwrap();
}<|MERGE_RESOLUTION|>--- conflicted
+++ resolved
@@ -31,13 +31,8 @@
 #[test]
 fn test_pow_keccak() {
     use crate::{
-<<<<<<< HEAD
-        ByteDomainSeparator, PoWChallenge, PoWDomainSeparator, UnitToBytesDeserialize,
-        UnitToBytesSerialize,
-=======
         ByteDomainSeparator, BytesToUnitDeserialize, BytesToUnitSerialize, PoWChallenge,
         PoWDomainSeparator,
->>>>>>> d944ea99
     };
     use spongefish::{DefaultHash, DomainSeparator};
 
